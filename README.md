# Power Grid Lib - Unit Commitment

This benchmark library is curated and maintained by the [IEEE PES Task Force on Benchmarks for Validation of Emerging Power System Algorithms](https://power-grid-lib.github.io/) and is designed to evaluate a well established version of the the Unit Commitment problem.  Specifically, these cases are designed for benchmarking algorithms that solve the following the Mixed-Integer Linear Program described in the formulation [PDF document](MODEL.pdf).

A detailed description of this mathematical model is available [here](http://www.optimization-online.org/DB_FILE/2018/11/6930.pdf).  All of the cases files are curated in a json-based data format.  Open-source reference implementations are available in [EGRET](https://github.com/grid-parity-exchange/Egret) and [psst](https://github.com/kdheepak/psst).

## Problem Overview

These cases are useful for benchmarking solution methods for a variant of the unit commitment problem common in the academic literature. The features of this model are:
* A global load requirement with time series
* An optional global spinning reserve requirement with time series
* Thermal generators with technical parameters, including
    * Minimum and maximum power output
    * Hourly ramp-up and ramp-down rates
    * Start-up and shut-down ramp rates
    * Minimum run-times and off-times
    * Off time dependent start-up costs
    * Piecewise linear convex production costs
    * No-load costs
* Optional renewable generators with time series for minimum and maximum production.

## Case File Overview

This is divided into three sets of generators, each with varying load and reserve profiles. Please see the reference documents for more detail on the sources and motivations for these test cases.

<<<<<<< HEAD
### /ca/*.json
Generator and load data curated from publicly available data from the California ISO. There are four different load profiles by date, and varying reserve requirements as a percentage of load: 0%, 1%, 3%, and 5%. When using this data, please cite [1].
=======
### /cal/*.json
Generator and load data curated from publicly available data from the California ISO. There are four different load profiles by date, and varying reserve requirements as a percentage of load: 0%, 1%, 3%, and 5%. A fifth load profile (Scenario400) includes a hypothetical 40% wind generation supply. When using this data, please cite [1].
>>>>>>> bd9268c3

### /ferc/*.json
Generator data based on the publicly available unit commitment test instance from the Federal Energy Regulatory Commission. Load, reserves, and wind data is curated from publicly available data from PJM. The 'lw' moniker denotes a wind profile scaled to be 2% of annual load; the 'hw' denotes a wind profile scaled to be 30% of annual load. When using this data, please cite [1],[2].

### /rts_gmlc/*.json
Generator, load, and reserve data is curated from the publicly available [RTS-GMLC test system](https://github.com/GridMod/RTS-GMLC). Hourly generator ramp-rates are divided by a factor of three to ensure all the technical features listed above are captured at an hourly time scale. When using this data, please cite [3].

#### References
[1] Knueven, Bernard, James Ostrowski, and Jean-Paul Watson. "On mixed integer programming formulations for the unit commitment problem." Pre-print available at [http://www.optimization-online.org/DB_HTML/2018/11/6930.pdf](http://www.optimization-online.org/DB_HTML/2018/11/6930.pdf) (2018).

[2] Krall, Eric, Michael Higgins, and Richard P. O’Neill. "RTO unit commitment test system." Federal Energy Regulatory Commission. Available: [http://ferc.gov/legal/staff-reports/rto-COMMITMENT-TEST.pdf](http://ferc.gov/legal/staff-reports/rto-COMMITMENT-TEST.pdf) (2012).

[3] Barrows, Clayton, Aaron Bloom, Ali Ehlen, Jussi Ikaheimo, Jennie Jorgenson, Dheepak Krishnamurthy, Jessica Lau et al. "The IEEE Reliability Test System: A Proposed 2019 Update." IEEE Transactions on Power Systems (2019).


## Contributions

All case files are provided under a [Creative Commons Attribution License](http://creativecommons.org/licenses/by/4.0/), which allows anyone to share or adapt these cases as long as they give appropriate credit to the original author, provide a link to the license, and indicate if changes were made.

Community-based recommendations and contributions are welcome and encouraged in all PGLib repositories. Please feel free to submit comments and questions in the [issue tracker](https://github.com/power-grid-lib/pglib-uc/issues).  Corrections and new network contributions are welcome via pull requests.  All data contributions are subject to a quality assurance review by the repository curator(s).


## Citation Guidelines

This repository is not static.  Consequently, it is critically important to indicate the version number when referencing this repository in scholarly work.

Users of this these cases are encouraged to cite the original source documents mentioned in this overview document.<|MERGE_RESOLUTION|>--- conflicted
+++ resolved
@@ -23,13 +23,8 @@
 
 This is divided into three sets of generators, each with varying load and reserve profiles. Please see the reference documents for more detail on the sources and motivations for these test cases.
 
-<<<<<<< HEAD
 ### /ca/*.json
-Generator and load data curated from publicly available data from the California ISO. There are four different load profiles by date, and varying reserve requirements as a percentage of load: 0%, 1%, 3%, and 5%. When using this data, please cite [1].
-=======
-### /cal/*.json
 Generator and load data curated from publicly available data from the California ISO. There are four different load profiles by date, and varying reserve requirements as a percentage of load: 0%, 1%, 3%, and 5%. A fifth load profile (Scenario400) includes a hypothetical 40% wind generation supply. When using this data, please cite [1].
->>>>>>> bd9268c3
 
 ### /ferc/*.json
 Generator data based on the publicly available unit commitment test instance from the Federal Energy Regulatory Commission. Load, reserves, and wind data is curated from publicly available data from PJM. The 'lw' moniker denotes a wind profile scaled to be 2% of annual load; the 'hw' denotes a wind profile scaled to be 30% of annual load. When using this data, please cite [1],[2].
